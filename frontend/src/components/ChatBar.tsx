import { useState } from "react";
import { useNavigate, useLocation } from "react-router-dom";
import { Input } from "@/components/ui/input";
import { Button } from "@/components/ui/button";
import { Send } from "lucide-react";

interface ChatBarProps {
  onFollowUpQuestion?: (question: string) => void;
  insuranceUrl?: string;
}

export const ChatBar = ({ onFollowUpQuestion, insuranceUrl }: ChatBarProps) => {
  const [query, setQuery] = useState("");
  const [isFocused, setIsFocused] = useState(false);
  const navigate = useNavigate();
  const location = useLocation();
  const isOnChatPage = location.pathname === '/chat';

  const handleSubmit = (e: React.FormEvent) => {
    e.preventDefault();
    if (query.trim()) {
      if (isOnChatPage && onFollowUpQuestion) {
        // Handle follow-up question on chat page
        onFollowUpQuestion(query.trim());
        setQuery(""); // Clear the input
      } else if (insuranceUrl) {
        // Navigate to chat page with new question and insurance URL
        navigate(`/chat?q=${encodeURIComponent(query.trim())}&url=${encodeURIComponent(insuranceUrl)}`);
      }
    }
  };

  const handleKeyDown = (e: React.KeyboardEvent) => {
    if (e.key === "Enter" && !e.shiftKey) {
      handleSubmit(e);
    }
  };

  return (
    <div className="fixed bottom-8 left-1/2 transform -translate-x-1/2 z-50 w-full max-w-2xl px-4">
      <form onSubmit={handleSubmit} className="relative">
        <div className={`bg-[#e8e8e7]/90 dark:bg-[#201c1c]/90 backdrop-blur-sm border border-border rounded-xl shadow-lg transition-all duration-300 ease-out ${
          isFocused ? 'p-4' : 'p-2'
        }`}>
          <div className="flex items-center gap-3">
            <Input
              value={query}
              onChange={(e) => setQuery(e.target.value)}
              onKeyDown={handleKeyDown}
<<<<<<< HEAD
              onFocus={() => setIsFocused(true)}
              onBlur={() => setIsFocused(false)}
              placeholder={isOnChatPage ? "Ask a follow up question..." : "Ask about your insurance plan..."}
              className={`border-0 bg-transparent focus-visible:ring-0 focus-visible:ring-offset-0 text-xl placeholder:text-muted-foreground/70 transition-all duration-300 ease-out ${
                isFocused ? 'h-12' : 'h-8'
              }`}
=======
              placeholder={
                isOnChatPage
                  ? "Ask a follow up question..."
                  : insuranceUrl
                    ? "Ask about your insurance plan..."
                    : "Load an insurance plan first..."
              }
              disabled={!isOnChatPage && !insuranceUrl}
              className="border-0 bg-transparent focus-visible:ring-0 focus-visible:ring-offset-0 text-base placeholder:text-muted-foreground/70"
>>>>>>> a6289aa7
            />
            <Button
              type="submit"
              size="sm"
              disabled={!query.trim() || (!isOnChatPage && !insuranceUrl)}
              className="shrink-0"
            >
              <Send className="h-4 w-4" />
            </Button>
          </div>
        </div>
      </form>
    </div>
  );
};<|MERGE_RESOLUTION|>--- conflicted
+++ resolved
@@ -47,24 +47,12 @@
               value={query}
               onChange={(e) => setQuery(e.target.value)}
               onKeyDown={handleKeyDown}
-<<<<<<< HEAD
               onFocus={() => setIsFocused(true)}
               onBlur={() => setIsFocused(false)}
               placeholder={isOnChatPage ? "Ask a follow up question..." : "Ask about your insurance plan..."}
               className={`border-0 bg-transparent focus-visible:ring-0 focus-visible:ring-offset-0 text-xl placeholder:text-muted-foreground/70 transition-all duration-300 ease-out ${
                 isFocused ? 'h-12' : 'h-8'
               }`}
-=======
-              placeholder={
-                isOnChatPage
-                  ? "Ask a follow up question..."
-                  : insuranceUrl
-                    ? "Ask about your insurance plan..."
-                    : "Load an insurance plan first..."
-              }
-              disabled={!isOnChatPage && !insuranceUrl}
-              className="border-0 bg-transparent focus-visible:ring-0 focus-visible:ring-offset-0 text-base placeholder:text-muted-foreground/70"
->>>>>>> a6289aa7
             />
             <Button
               type="submit"
