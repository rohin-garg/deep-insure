import { useState } from "react";
import { useNavigate, useLocation } from "react-router-dom";
import { Input } from "@/components/ui/input";
import { Button } from "@/components/ui/button";
import { Send } from "lucide-react";

interface ChatBarProps {
  onFollowUpQuestion?: (question: string) => void;
  insuranceUrl?: string;
}

export const ChatBar = ({ onFollowUpQuestion, insuranceUrl }: ChatBarProps) => {
  const [query, setQuery] = useState("");
  const navigate = useNavigate();
  const location = useLocation();
  const isOnChatPage = location.pathname === '/chat';

  const handleSubmit = (e: React.FormEvent) => {
    e.preventDefault();
    if (query.trim()) {
      if (isOnChatPage && onFollowUpQuestion) {
        // Handle follow-up question on chat page
        onFollowUpQuestion(query.trim());
        setQuery(""); // Clear the input
      } else if (insuranceUrl) {
        // Navigate to chat page with new question and insurance URL
        navigate(`/chat?q=${encodeURIComponent(query.trim())}&url=${encodeURIComponent(insuranceUrl)}`);
      }
    }
  };

  const handleKeyDown = (e: React.KeyboardEvent) => {
    if (e.key === "Enter" && !e.shiftKey) {
      handleSubmit(e);
    }
  };

  return (
    <div className="fixed bottom-8 left-1/2 transform -translate-x-1/2 z-50 w-full max-w-2xl px-4">
      <form onSubmit={handleSubmit} className="relative">
        <div className="bg-[#e8e8e7]/90 dark:bg-[#201c1c]/90 backdrop-blur-sm border border-border rounded-xl shadow-lg p-4">
          <div className="flex items-center gap-3">
            <Input
              value={query}
              onChange={(e) => setQuery(e.target.value)}
              onKeyDown={handleKeyDown}
<<<<<<< HEAD
              placeholder={
                isOnChatPage
                  ? "Ask a follow up question..."
                  : insuranceUrl
                    ? "Ask about your insurance plan..."
                    : "Load an insurance plan first..."
              }
              disabled={!isOnChatPage && !insuranceUrl}
              className="border-0 bg-transparent focus-visible:ring-0 focus-visible:ring-offset-0 text-base placeholder:text-muted-foreground/70"
=======
              placeholder={isOnChatPage ? "Ask a follow up question..." : "Ask about your insurance plan..."}
              className="border-0 bg-transparent focus-visible:ring-0 focus-visible:ring-offset-0 text-xl placeholder:text-muted-foreground/70 h-12"
>>>>>>> 60692cfd
            />
            <Button
              type="submit"
              size="sm"
              disabled={!query.trim() || (!isOnChatPage && !insuranceUrl)}
              className="shrink-0"
            >
              <Send className="h-4 w-4" />
            </Button>
          </div>
        </div>
      </form>
    </div>
  );
};<|MERGE_RESOLUTION|>--- conflicted
+++ resolved
@@ -44,7 +44,6 @@
               value={query}
               onChange={(e) => setQuery(e.target.value)}
               onKeyDown={handleKeyDown}
-<<<<<<< HEAD
               placeholder={
                 isOnChatPage
                   ? "Ask a follow up question..."
@@ -54,10 +53,6 @@
               }
               disabled={!isOnChatPage && !insuranceUrl}
               className="border-0 bg-transparent focus-visible:ring-0 focus-visible:ring-offset-0 text-base placeholder:text-muted-foreground/70"
-=======
-              placeholder={isOnChatPage ? "Ask a follow up question..." : "Ask about your insurance plan..."}
-              className="border-0 bg-transparent focus-visible:ring-0 focus-visible:ring-offset-0 text-xl placeholder:text-muted-foreground/70 h-12"
->>>>>>> 60692cfd
             />
             <Button
               type="submit"
