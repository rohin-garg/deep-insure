--- conflicted
+++ resolved
@@ -84,16 +84,9 @@
             Understand Your Insurance Plan
           </h1>
           <p className="text-xl text-muted-foreground mb-2">
-<<<<<<< HEAD
-            Enter your insurance plan URL or company name<br></br>
-            to generate a searchable, easy-to-read wiki
-=======
-            Enter your insurance plan URL or type in a company and insurance policy to generate a searchable, easy-to-read wiki
->>>>>>> a6289aa7
+            Enter your insurance plan URL or type in a company and an insurance policy to generate a searchable, easy-to-read wiki
           </p>
         </div>
-on the summary page, when you click on a nav bar element on the right side, briefly highlight the section that you just clicked on the left side 
-
         <form onSubmit={handleSubmit} className="space-y-4">
           <div className="flex flex-col sm:flex-row gap-3">
             <Input
