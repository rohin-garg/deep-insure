--- conflicted
+++ resolved
@@ -1,16 +1,13 @@
-import { useEffect, useState, useRef } from "react";
+import { useEffect, useState, useRef, useCallback } from "react";
 import { useSearchParams, Link } from "react-router-dom";
 import { Header } from "@/components/Header";
 import { ArrowLeft, User, Bot, ChevronDown, ChevronUp } from "lucide-react";
 import { Button } from "@/components/ui/button";
 import { ChatBar } from "@/components/ChatBar";
 import { Skeleton } from "@/components/ui/skeleton";
-<<<<<<< HEAD
 import { ScrollArea } from "@/components/ui/scroll-area";
 import { api } from "@/services/api";
 import { useToast } from "@/hooks/use-toast";
-=======
->>>>>>> 60692cfd
 
 interface ChatMessage {
   id: string;
@@ -31,20 +28,71 @@
   const [messages, setMessages] = useState<ChatMessage[]>([]);
   const [sources, setSources] = useState<SourceCard[]>([]);
   const [isLoadingNewMessage, setIsLoadingNewMessage] = useState(false);
-<<<<<<< HEAD
   const [chatId, setChatId] = useState<string | null>(null);
   const [insuranceUrl, setInsuranceUrl] = useState<string>('');
-  const chatScrollRef = useRef<HTMLDivElement>(null);
-  const sourcesScrollRef = useRef<HTMLDivElement>(null);
-  const { toast } = useToast();
-=======
   const [dividerPosition, setDividerPosition] = useState(45); // Percentage for left panel
   const [isDragging, setIsDragging] = useState(false);
   const [collapsedSources, setCollapsedSources] = useState<Set<number>>(new Set());
   const chatScrollRef = useRef<HTMLDivElement>(null);
   const sourcesScrollRef = useRef<HTMLDivElement>(null);
   const containerRef = useRef<HTMLDivElement>(null);
->>>>>>> 60692cfd
+  const { toast } = useToast();
+
+  const handleInitialQuestion = useCallback(async (question: string, url: string, existingChatId: string | null) => {
+    const userMessage: ChatMessage = {
+      id: Date.now().toString(),
+      type: 'user',
+      content: question
+    };
+    const aiMessage: ChatMessage = {
+      id: (Date.now() + 1).toString(),
+      type: 'ai',
+      content: '',
+      isLoading: true
+    };
+
+    setMessages([userMessage, aiMessage]);
+    setIsLoadingNewMessage(true);
+
+    try {
+      // Generate chat ID if we don't have one
+      let currentChatId = existingChatId;
+      if (!currentChatId) {
+        currentChatId = await api.generateChatId(url);
+        setChatId(currentChatId);
+        // Update URL with chat ID
+        setSearchParams({ q: question, url, chat: currentChatId });
+      }
+
+      // Ask the question
+      const response = await api.askQuery(currentChatId, question);
+
+      // Update the AI message with response
+      setMessages(prev => prev.map(msg =>
+        msg.id === aiMessage.id
+          ? { ...msg, content: response, isLoading: false }
+          : msg
+      ));
+
+      // Parse sources from response
+      const extractedSources = extractSourcesFromResponse(response);
+      setSources(extractedSources);
+    } catch (error) {
+      console.error('Error processing initial question:', error);
+      toast({
+        title: "Error",
+        description: "Failed to process your question. Please try again.",
+        variant: "destructive"
+      });
+      setMessages(prev => prev.map(msg =>
+        msg.id === aiMessage.id
+          ? { ...msg, content: 'Sorry, I encountered an error processing your question.', isLoading: false }
+          : msg
+      ));
+    } finally {
+      setIsLoadingNewMessage(false);
+    }
+  }, [setSearchParams, toast]);
 
   // Initialize chat from URL params
   useEffect(() => {
@@ -93,82 +141,14 @@
     };
 
     initializeChat();
-  }, [searchParams]);
-
-<<<<<<< HEAD
-  const handleInitialQuestion = async (question: string, url: string, existingChatId: string | null) => {
-    const userMessage: ChatMessage = {
-      id: Date.now().toString(),
-      type: 'user',
-      content: question
-    };
-    const aiMessage: ChatMessage = {
-      id: (Date.now() + 1).toString(),
-      type: 'ai',
-      content: '',
-      isLoading: true
-    };
-
-    setMessages([userMessage, aiMessage]);
-    setIsLoadingNewMessage(true);
-
-    try {
-      // Generate chat ID if we don't have one
-      let currentChatId = existingChatId;
-      if (!currentChatId) {
-        currentChatId = await api.generateChatId(url);
-        setChatId(currentChatId);
-        // Update URL with chat ID
-        setSearchParams({ q: question, url, chat: currentChatId });
-      }
-
-      // Ask the question
-      const response = await api.askQuery(currentChatId, question);
-
-      // Update the AI message with response
-      setMessages(prev => prev.map(msg =>
-        msg.id === aiMessage.id
-          ? { ...msg, content: response, isLoading: false }
-          : msg
-      ));
-
-      // Parse sources from response
-      const extractedSources = extractSourcesFromResponse(response);
-      setSources(extractedSources);
-    } catch (error) {
-      console.error('Error processing initial question:', error);
-      toast({
-        title: "Error",
-        description: "Failed to process your question. Please try again.",
-        variant: "destructive"
-      });
-      setMessages(prev => prev.map(msg =>
-        msg.id === aiMessage.id
-          ? { ...msg, content: 'Sorry, I encountered an error processing your question.', isLoading: false }
-          : msg
-      ));
-    } finally {
-      setIsLoadingNewMessage(false);
-    }
-  };
-
-  const handleFollowUpQuestion = async (question: string) => {
-    if (!chatId) {
-      toast({
-        title: "Error",
-        description: "Chat session not initialized.",
-        variant: "destructive"
-      });
-      return;
-    }
-
-=======
+  }, [searchParams, handleInitialQuestion, messages.length]);
+
   const handleMouseDown = (e: React.MouseEvent) => {
     e.preventDefault();
     setIsDragging(true);
   };
 
-  const handleMouseMove = (e: MouseEvent) => {
+  const handleMouseMove = useCallback((e: MouseEvent) => {
     if (!isDragging || !containerRef.current) return;
     
     const containerRect = containerRef.current.getBoundingClientRect();
@@ -177,7 +157,7 @@
     // Constrain between 20% and 80% to prevent panels from becoming too small
     const constrainedPosition = Math.min(Math.max(newPosition, 20), 80);
     setDividerPosition(constrainedPosition);
-  };
+  }, [isDragging]);
 
   const handleMouseUp = () => {
     setIsDragging(false);
@@ -202,7 +182,7 @@
       document.body.style.cursor = '';
       document.body.style.userSelect = '';
     };
-  }, [isDragging]);
+  }, [isDragging, handleMouseMove]);
 
   const toggleSourceCollapse = (index: number) => {
     setCollapsedSources(prev => {
@@ -216,8 +196,15 @@
     });
   };
 
-  const handleFollowUpQuestion = (question: string) => {
->>>>>>> 60692cfd
+  const handleFollowUpQuestion = async (question: string) => {
+    if (!chatId) {
+      toast({
+        title: "Error",
+        description: "Chat session not initialized.",
+        variant: "destructive"
+      });
+      return;
+    }
     const userMessage: ChatMessage = {
       id: Date.now().toString(),
       type: 'user',
