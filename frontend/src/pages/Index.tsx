import { useState, useEffect, useCallback, useMemo } from "react";
import { useSearchParams } from "react-router-dom";
import { useScramble } from "use-scramble";
import { Header } from "@/components/Header";
import { URLInput } from "@/components/URLInput";
import { Navigation } from "@/components/Navigation";
import { ContentArea } from "@/components/ContentArea";
import { TableOfContents } from "@/components/TableOfContents";
import { ChatBar } from "@/components/ChatBar";
<<<<<<< HEAD
import { mockSummary } from "@/utils/mockData";
import { useToast } from "@/hooks/use-toast";
=======
import { Dialog, DialogContent, DialogDescription, DialogHeader, DialogTitle } from "@/components/ui/dialog";
import { InsuranceSection } from "@/utils/mockData";
import { useToast } from "@/hooks/use-toast";
import { api } from "@/services/api";
import { Loader2, FileText, Search, Brain, Zap } from "lucide-react";
>>>>>>> a6289aa7

const Index = () => {
  const [searchParams, setSearchParams] = useSearchParams();
  const [currentView, setCurrentView] = useState<'input' | 'wiki'>('input');
  const [activeSection, setActiveSection] = useState<string>('');
  const [loading, setLoading] = useState(false);
  const [loadingText, setLoadingText] = useState('');
<<<<<<< HEAD
  const [currentUrl, setCurrentUrl] = useState('');
  const [isSectionHighlighted, setIsSectionHighlighted] = useState(false);
  const { toast } = useToast();

=======
  const [summary, setSummary] = useState<InsuranceSection[]>([]);
  const [currentInsuranceUrl, setCurrentInsuranceUrl] = useState<string>('');
  const { toast } = useToast();

  // Scramble animation for loading text
  const { ref: scrambleRef } = useScramble({
    text: loadingText,
    speed: 0.6,
    tick: 1,
    step: 1,
    scramble: 8,
    seed: 2,
  });

  // Flavor text for loading states
  const loadingMessages = useMemo(() => [
    "Analyzing your insurance policy...",
    "Extracting key coverage details...",
    "Processing policy terms and conditions...",
    "Identifying important benefits and limitations...",
    "Generating comprehensive summary...",
    "Organizing coverage sections...",
    "Preparing interactive navigation...",
    "Almost ready with your personalized wiki..."
  ], []);

>>>>>>> a6289aa7
  // Check URL parameters to determine initial view
  useEffect(() => {
    const viewParam = searchParams.get('view');
    if (viewParam === 'summary') {
      setCurrentView('wiki');
      setActiveSection(summary[0]?.id || '');
    }
  }, [searchParams, summary]);

  const handleUrlSubmit = useCallback(async (url: string) => {
    setCurrentInsuranceUrl(url);
    setCurrentView('wiki');
    setLoading(true);
<<<<<<< HEAD
    
    // Simulate API call
    setTimeout(() => {
=======
    setLoadingText(loadingMessages[0]);
    
    // Rotate through loading messages with scramble animation
    let messageIndex = 0;
    const messageInterval = setInterval(() => {
      messageIndex = (messageIndex + 1) % loadingMessages.length;
      setLoadingText(loadingMessages[messageIndex]);
    }, 2500);

    try {
      const data = await api.getFullSummary(url);
      clearInterval(messageInterval);
      setSummary(data);
      setActiveSection(data[0]?.id || '');
>>>>>>> a6289aa7
      setLoading(false);

      // Update URL params with the insurance URL
      setSearchParams({ url });
    } catch (error) {
      console.error('Error fetching summary:', error);
      clearInterval(messageInterval);
      toast({
        title: "Error",
        description: "Failed to fetch insurance plan summary. Please try again.",
        variant: "destructive"
      });
      setLoading(false);
      setCurrentView('input'); // Go back to input view on error
    }
  }, [setSearchParams, toast, loadingMessages]);

  const handleSectionClick = (sectionId: string) => {
    setActiveSection(sectionId);
    
    // Trigger highlight effect
    setIsSectionHighlighted(true);
    setTimeout(() => {
      setIsSectionHighlighted(false);
    }, 1000); // Highlight for 1 second
  };

  const handleShare = () => {
    navigator.clipboard.writeText(window.location.href);
    toast({
      title: "Link Copied",
      description: "The link has been copied to your clipboard.",
    });
  };

  const handleLogoClick = () => {
    setCurrentView('input');
    setActiveSection('');
  };

  const handleCitationClick = (link: string) => {
    // Find section that matches the link
    const targetSection = summary.find(section =>
      link.includes(section.id) || section.id.includes(link.replace('-link', ''))
    );

    if (targetSection) {
      setActiveSection(targetSection.id);
      toast({
        title: "Navigated to Section",
        description: `Jumped to ${targetSection.header}`,
      });
    }
  };

  // Load from URL params on mount
  useEffect(() => {
    const urlParam = searchParams.get('url');

    if (urlParam && !currentInsuranceUrl) {
      handleUrlSubmit(urlParam);
    }
  }, [searchParams, currentInsuranceUrl, handleUrlSubmit]);

  const currentSection = summary.find(section => section.id === activeSection);

  return (
    <div className="min-h-screen bg-background">
      <Header onShare={handleShare} onLogoClick={handleLogoClick} />
      
      {currentView === 'input' ? (
        <URLInput onSubmit={handleUrlSubmit} />
      ) : (
        <>
          <div className="flex h-[calc(100vh-4rem)]">
            <Navigation
              sections={summary}
              activeSection={activeSection}
              onSectionClick={handleSectionClick}
              loading={loading}
              className="w-80 hidden lg:flex"
            />

            {/* Mobile Navigation */}
            <Navigation
              sections={summary}
              activeSection={activeSection}
              onSectionClick={handleSectionClick}
              loading={loading}
              className="lg:hidden"
            />
            
        <ContentArea
          section={loading ? null : currentSection}
          loading={loading}
          onCitationClick={handleCitationClick}
          enableTypingAnimation={true}
          loadingUrl={currentUrl}
          isHighlighted={isSectionHighlighted}
        />
            
            <TableOfContents
              markdown={currentSection?.text}
            />
          </div>
          <ChatBar insuranceUrl={currentInsuranceUrl} />
        </>
      )}

<<<<<<< HEAD
=======
      {/* Loading Dialog */}
      <Dialog open={loading} onOpenChange={() => {}}>
        <DialogContent className="sm:max-w-md text-center [&>button]:hidden">
          <DialogHeader className="text-center">
            <div className="flex justify-center mb-4">
              <div className="relative">
                <Loader2 className="h-12 w-12 animate-spin text-primary" />
                <div className="absolute inset-0 flex items-center justify-center">
                  <FileText className="h-6 w-6 text-primary/70" />
                </div>
              </div>
            </div>
            <DialogTitle className="flex items-center justify-center gap-2 text-lg">
              <Search className="h-5 w-5" />
              Searching for insurance details...
            </DialogTitle>
            <DialogDescription asChild>
              <div className="text-center space-y-2">
                <p ref={scrambleRef} className="text-sm text-muted-foreground min-h-[1.25rem]">
                  {loadingText}
                </p>
                <div className="flex items-center justify-center gap-1 text-xs text-muted-foreground">
                  <Brain className="h-3 w-3" />
                  <span>AI-powered analysis in progress</span>
                  <Zap className="h-3 w-3" />
                </div>
              </div>
            </DialogDescription>
          </DialogHeader>
        </DialogContent>
      </Dialog>
>>>>>>> a6289aa7
    </div>
  );
};

export default Index;<|MERGE_RESOLUTION|>--- conflicted
+++ resolved
@@ -7,16 +7,9 @@
 import { ContentArea } from "@/components/ContentArea";
 import { TableOfContents } from "@/components/TableOfContents";
 import { ChatBar } from "@/components/ChatBar";
-<<<<<<< HEAD
-import { mockSummary } from "@/utils/mockData";
-import { useToast } from "@/hooks/use-toast";
-=======
-import { Dialog, DialogContent, DialogDescription, DialogHeader, DialogTitle } from "@/components/ui/dialog";
 import { InsuranceSection } from "@/utils/mockData";
 import { useToast } from "@/hooks/use-toast";
 import { api } from "@/services/api";
-import { Loader2, FileText, Search, Brain, Zap } from "lucide-react";
->>>>>>> a6289aa7
 
 const Index = () => {
   const [searchParams, setSearchParams] = useSearchParams();
@@ -24,14 +17,9 @@
   const [activeSection, setActiveSection] = useState<string>('');
   const [loading, setLoading] = useState(false);
   const [loadingText, setLoadingText] = useState('');
-<<<<<<< HEAD
-  const [currentUrl, setCurrentUrl] = useState('');
-  const [isSectionHighlighted, setIsSectionHighlighted] = useState(false);
-  const { toast } = useToast();
-
-=======
   const [summary, setSummary] = useState<InsuranceSection[]>([]);
   const [currentInsuranceUrl, setCurrentInsuranceUrl] = useState<string>('');
+  const [isSectionHighlighted, setIsSectionHighlighted] = useState(false);
   const { toast } = useToast();
 
   // Scramble animation for loading text
@@ -55,8 +43,6 @@
     "Preparing interactive navigation...",
     "Almost ready with your personalized wiki..."
   ], []);
-
->>>>>>> a6289aa7
   // Check URL parameters to determine initial view
   useEffect(() => {
     const viewParam = searchParams.get('view');
@@ -70,13 +56,8 @@
     setCurrentInsuranceUrl(url);
     setCurrentView('wiki');
     setLoading(true);
-<<<<<<< HEAD
-    
-    // Simulate API call
-    setTimeout(() => {
-=======
     setLoadingText(loadingMessages[0]);
-    
+
     // Rotate through loading messages with scramble animation
     let messageIndex = 0;
     const messageInterval = setInterval(() => {
@@ -89,7 +70,6 @@
       clearInterval(messageInterval);
       setSummary(data);
       setActiveSection(data[0]?.id || '');
->>>>>>> a6289aa7
       setLoading(false);
 
       // Update URL params with the insurance URL
@@ -109,7 +89,7 @@
 
   const handleSectionClick = (sectionId: string) => {
     setActiveSection(sectionId);
-    
+
     // Trigger highlight effect
     setIsSectionHighlighted(true);
     setTimeout(() => {
@@ -187,8 +167,10 @@
           loading={loading}
           onCitationClick={handleCitationClick}
           enableTypingAnimation={true}
-          loadingUrl={currentUrl}
+          loadingUrl={currentInsuranceUrl}
           isHighlighted={isSectionHighlighted}
+          loadingText={loadingText}
+          scrambleRef={scrambleRef}
         />
             
             <TableOfContents
@@ -199,40 +181,6 @@
         </>
       )}
 
-<<<<<<< HEAD
-=======
-      {/* Loading Dialog */}
-      <Dialog open={loading} onOpenChange={() => {}}>
-        <DialogContent className="sm:max-w-md text-center [&>button]:hidden">
-          <DialogHeader className="text-center">
-            <div className="flex justify-center mb-4">
-              <div className="relative">
-                <Loader2 className="h-12 w-12 animate-spin text-primary" />
-                <div className="absolute inset-0 flex items-center justify-center">
-                  <FileText className="h-6 w-6 text-primary/70" />
-                </div>
-              </div>
-            </div>
-            <DialogTitle className="flex items-center justify-center gap-2 text-lg">
-              <Search className="h-5 w-5" />
-              Searching for insurance details...
-            </DialogTitle>
-            <DialogDescription asChild>
-              <div className="text-center space-y-2">
-                <p ref={scrambleRef} className="text-sm text-muted-foreground min-h-[1.25rem]">
-                  {loadingText}
-                </p>
-                <div className="flex items-center justify-center gap-1 text-xs text-muted-foreground">
-                  <Brain className="h-3 w-3" />
-                  <span>AI-powered analysis in progress</span>
-                  <Zap className="h-3 w-3" />
-                </div>
-              </div>
-            </DialogDescription>
-          </DialogHeader>
-        </DialogContent>
-      </Dialog>
->>>>>>> a6289aa7
     </div>
   );
 };
